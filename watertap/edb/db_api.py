--- conflicted
+++ resolved
@@ -45,10 +45,6 @@
 
     # Default timeout, in ms, for sockets, connections, and server selection
     timeout_ms = 5000
-<<<<<<< HEAD
-    # add timeouts (probably shorter than defaults)
-=======
->>>>>>> 02eaf1f5
     timeout_args = {
         "socketTimeoutMS": timeout_ms,
         "connectTimeoutMS": timeout_ms,
@@ -78,18 +74,29 @@
             pymongo.errors.ConnectionFailure: if check_connection is True,
                  and the connection fails
         """
-        self._client = MongoClient(host=url, **self.timeout_args)
-        # check connection immediately
-        if check_connection:
-            try:
-                self._client.admin.command("ismaster")
-            except ConnectionFailure as err:
-                _log.error(f"Cannot connect to MongoDB server: {err}")
-                raise
+        self._mongoclient_connect_status = {"initial": "untried", "retry": "untried"}
+        self._client = self._mongoclient(url, check_connection, **self.timeout_args)
+        if self._client is None:
+            msg = self.connect_status_str
+            _log.error(msg)
+            raise ConnectionFailure(msg)
         self._db = getattr(self._client, db)
         self._database_name = db
         self._server_url = url
 
+    def is_empty(self) -> bool:
+        if self._database_name not in self._client.list_database_names():
+            return True
+        collections = set(self._db.list_collection_names())
+        if not collections:
+            return True
+        if not {"base", "component", "reaction"}.intersection(collections):
+            _log.warning(
+                "Bootstrapping into non-empty database, but without any EDB collections"
+            )
+            return True
+        return False
+
     @staticmethod
     def drop_database(url, db):
         """Drop a database.
@@ -108,60 +115,67 @@
         client.drop_database(db)
 
     @classmethod
-    def can_connect(cls, host=None, port=None, **kwargs):
+    def can_connect(cls, url: str, db=None) -> bool:
+        """Convenience method to check if a connection can be made without having
+           to instantiate the database object.
+
+        Args:
+            url: Same as constructor
+            db: Same as constructor
+
+        Returns:
+            True, yes can connect; False: cannot connect
+        """
+        url = url or f"mongodb://{cls.DEFAULT_HOST}:{cls.DEFAULT_PORT}"
+        db = db or cls.DEFAULT_DB
         result = True
-
-        if host is None:
-            host = cls.DEFAULT_HOST
-        if port is None:
-            port = cls.DEFAULT_PORT
-
-<<<<<<< HEAD
-=======
-        # add timeouts (probably shorter than defaults)
->>>>>>> 02eaf1f5
-        kwargs.update(cls.timeout_args)
-
-        client = MongoClient(host=host, port=port, **kwargs)
-
-        # This approach is taken directly from MongoClient docstring -dang
         try:
-            # The ismaster command is cheap and does not require auth.
-            client.admin.command("ismaster")
-            _log.debug(f"MongoDB server at {host}:{port} is available")
+            _ = cls(url=url, db=db, check_connection=True)
         except ConnectionFailure:
-            _log.error(f"MongoDB server at {host}:{port} is NOT available")
             result = False
-
         return result
 
-    def _mongoclient_connect(self, url: str) -> Union[MongoClient, None]:
-        mc = None
-        self._mongoclient_connect_errors = {"initial": "ok", "retry": "ok"}
+    def _mongoclient(self, url: str, check, **client_kw) -> Union[MongoClient, None]:
+        _log.debug(f"MongoDB client at url={url}")
+        mc = MongoClient(url, **client_kw)
+        if not check:
+            _log.info(f"Skipping connection check for MongoDB client url={url}")
+            return mc
+        # check that client actually works
+        _log.info(f"Connection check MongoDB client url={url}")
         try:
-            mc = MongoClient(url, **self.timeout_args)
             mc.admin.command("ismaster")
+            self._mongoclient_connect_status["initial"] = "ok"
             _log.info("MongoDB connection succeeded")
-        except ServerSelectionTimeoutError as sst_err:
-            if "CERTIFICATE_VERIFY_FAILED" in str(sst_err):
+        except ConnectionFailure as conn_err:
+            mc = None
+            self._mongoclient_connect_status["initial"] = str(conn_err)
+            if "CERTIFICATE_VERIFY_FAILED" in str(conn_err):
                 _log.warning(f"MongoDB connection failed due to certificate "
-                             f"verification. Retry with explicit location "
+                             f"verification. Retrying with explicit location "
                              f"for client certificates ({certifi.where()}")
-                self._mongoclient_connect_errors["initial"] = str(sst_err)
                 try:
-                    mc = MongoClient(url, tlsCAFile=certifi.where(), **self.timeout_args)
+                    mc = MongoClient(url, tlsCAFile=certifi.where(), **client_kw)
                     mc.admin.command("ismaster")
-                except PyMongoError as err:
-                    _log.error(f"MongoDB connection failed on retry: {err}. "
-                               f"Error from first attempt: {sst_err}")
-                    self._mongoclient_connect_errors["retry"] = str(err)
+                    _log.info("Retried MongoDB connection succeeded")
+                except ConnectionFailure as err:
+                    mc = None
+                    self._mongoclient_connect_status["retry"] = str(err)
+                    _log.error(self.connect_status_str)
         return mc
 
     @property
-    def connect_errors(self):
-        if not hasattr(self, "_mongoclient_connect_errors"):
-            return {"intial": "not tried", "retry": "not tried"}
-        return self._mongoclient_connect_errors.copy()
+    def connect_status(self) -> Dict:
+        return self._mongoclient_connect_status.copy()
+
+    @property
+    def connect_status_str(self) -> str:
+        e = self._mongoclient_connect_status
+        if e["initial"] == "ok":
+            return "Connection succeeded"
+        if e["retry"] == "ok":
+            return "Initial connection failed, but retry succeeded"
+        return f"Initial connection error ({e['initial']}), retry error ({e['retry']})"
 
     @property
     def database(self):
