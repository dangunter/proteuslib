--- conflicted
+++ resolved
@@ -244,7 +244,6 @@
 
 
 @pytest.mark.unit
-<<<<<<< HEAD
 def test_empty_solve():
     # try a fake solve
     fsi = flowsheet_interface()
@@ -271,10 +270,10 @@
     with pytest.raises(RuntimeError) as excinfo:
         fsi.solve()
     print(f"* RuntimeError: {excinfo.value}")
-=======
+
+
 def test_has_version():
     fsi = flowsheet_interface()
     d = fsi.dict()
     assert "version" in d
-    assert d["version"] > 0
->>>>>>> c2f41929
+    assert d["version"] > 0